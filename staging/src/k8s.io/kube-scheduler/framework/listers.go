/*
Copyright 2019 The Kubernetes Authors.

Licensed under the Apache License, Version 2.0 (the "License");
you may not use this file except in compliance with the License.
You may obtain a copy of the License at

    http://www.apache.org/licenses/LICENSE-2.0

Unless required by applicable law or agreed to in writing, software
distributed under the License is distributed on an "AS IS" BASIS,
WITHOUT WARRANTIES OR CONDITIONS OF ANY KIND, either express or implied.
See the License for the specific language governing permissions and
limitations under the License.
*/

package framework

import (
	v1 "k8s.io/api/core/v1"
	resourceapi "k8s.io/api/resource/v1"
	storagev1 "k8s.io/api/storage/v1"
	"k8s.io/apimachinery/pkg/types"
	"k8s.io/apimachinery/pkg/util/sets"
	"k8s.io/dynamic-resource-allocation/structured"
)

// NodeInfoLister interface represents anything that can list/get NodeInfo objects from node name.
type NodeInfoLister interface {
	// List returns the list of NodeInfos.
	List() ([]NodeInfo, error)
	// HavePodsWithAffinityList returns the list of NodeInfos of nodes with pods with affinity terms.
	HavePodsWithAffinityList() ([]NodeInfo, error)
	// HavePodsWithRequiredAntiAffinityList returns the list of NodeInfos of nodes with pods with required anti-affinity terms.
	HavePodsWithRequiredAntiAffinityList() ([]NodeInfo, error)
	// Get returns the NodeInfo of the given node name.
	Get(nodeName string) (NodeInfo, error)
}

// StorageInfoLister interface represents anything that handles storage-related operations and resources.
type StorageInfoLister interface {
	// IsPVCUsedByPods returns true/false on whether the PVC is used by one or more scheduled pods,
	// keyed in the format "namespace/name".
	IsPVCUsedByPods(key string) bool
}

// SharedLister groups scheduler-specific listers.
type SharedLister interface {
	NodeInfos() NodeInfoLister
	StorageInfos() StorageInfoLister
}

type CSINodeLister interface {
	// List returns a list of all CSINodes.
	List() ([]*storagev1.CSINode, error)
	// Get returns the CSINode with the given name.
	Get(name string) (*storagev1.CSINode, error)
}

// ResourceSliceLister can be used to obtain ResourceSlices.
type ResourceSliceLister interface {
	// ListWithDeviceTaintRules returns a list of all ResourceSlices with DeviceTaintRules applied
	// if the DRADeviceTaints feature is enabled, otherwise without them.
	//
	// k8s.io/dynamic-resource-allocation/resourceslice/tracker provides an implementation
	// of the necessary logic. That tracker can be instantiated as a replacement for
	// a normal ResourceSlice informer and provides a ListPatchedResourceSlices method.
	ListWithDeviceTaintRules() ([]*resourceapi.ResourceSlice, error)
}

// DeviceClassLister can be used to obtain DeviceClasses.
type DeviceClassLister interface {
	// List returns a list of all DeviceClasses.
	List() ([]*resourceapi.DeviceClass, error)
	// Get returns the DeviceClass with the given className.
	Get(className string) (*resourceapi.DeviceClass, error)
}

// ResourceClaimTracker can be used to obtain ResourceClaims, and track changes to ResourceClaims in-memory.
//
// If the claims are meant to be allocated in the API during the binding phase (when used by scheduler), the tracker helps avoid
// race conditions between scheduling and binding phases (as well as between the binding phase and the informer cache update).
//
// If the binding phase is not run (e.g. when used by Cluster Autoscaler which only runs the scheduling phase, and simulates binding in-memory),
// the tracker allows the framework user to obtain the claim allocations produced by the DRA plugin, and persist them outside of the API (e.g. in-memory).
type ResourceClaimTracker interface {
	// List lists ResourceClaims. The result is guaranteed to immediately include any changes made via AssumeClaimAfterAPICall(),
	// and SignalClaimPendingAllocation().
	List() ([]*resourceapi.ResourceClaim, error)
	// Get works like List(), but for a single claim.
	Get(namespace, claimName string) (*resourceapi.ResourceClaim, error)
	// ListAllAllocatedDevices lists all allocated Devices from allocated ResourceClaims. The result is guaranteed to immediately include
	// any changes made via AssumeClaimAfterAPICall(), and SignalClaimPendingAllocation().
	ListAllAllocatedDevices() (sets.Set[structured.DeviceID], error)
	// GatherAllocatedState gathers information about allocated devices from allocated ResourceClaims. The result is guaranteed to immediately include
	// any changes made via AssumeClaimAfterAPICall(), and SignalClaimPendingAllocation().
	GatherAllocatedState() (*structured.AllocatedState, error)

	// SignalClaimPendingAllocation signals to the tracker that the given ResourceClaim will be allocated via an API call in the
	// binding phase. This change is immediately reflected in the result of List() and the other accessors.
	SignalClaimPendingAllocation(claimUID types.UID, allocatedClaim *resourceapi.ResourceClaim) error
	// ClaimHasPendingAllocation answers whether a given claim has a pending allocation during the binding phase. It can be used to avoid
	// race conditions in subsequent scheduling phases.
	ClaimHasPendingAllocation(claimUID types.UID) bool
	// RemoveClaimPendingAllocation removes the pending allocation for the given ResourceClaim from the tracker if any was signaled via
	// SignalClaimPendingAllocation(). Returns whether there was a pending allocation to remove. List() and the other accessors immediately
	// stop reflecting the pending allocation in the results.
	RemoveClaimPendingAllocation(claimUID types.UID) (deleted bool)

	// AssumeClaimAfterAPICall signals to the tracker that an API call modifying the given ResourceClaim was made in the binding phase, and the
	// changes should be reflected in informers very soon. This change is immediately reflected in the result of List() and the other accessors.
	// This mechanism can be used to avoid race conditions between the informer update and subsequent scheduling phases.
	AssumeClaimAfterAPICall(claim *resourceapi.ResourceClaim) error
	// AssumedClaimRestore signals to the tracker that something went wrong with the API call modifying the given ResourceClaim, and
	// the changes won't be reflected in informers after all. List() and the other accessors immediately stop reflecting the assumed change,
	// and go back to the informer version.
	AssumedClaimRestore(namespace, claimName string)
}

// DeviceClassResolver resolves device class names from extended resource names.
type DeviceClassResolver interface {
	// GetDeviceClass returns the device class name for the given extended resource name.
	// Returns empty string if no mapping exists for the resource name or
	// the DRAExtendedResource feature is disabled.
	GetDeviceClass(resourceName v1.ResourceName) string
}

// SharedDRAManager can be used to obtain DRA objects, and track modifications to them in-memory - mainly by the DRA plugin.
// The plugin's default implementation obtains the objects from the API. A different implementation can be
// plugged into the framework in order to simulate the state of DRA objects. For example, Cluster Autoscaler
// can use this to provide the correct DRA object state to the DRA plugin when simulating scheduling changes in-memory.
type SharedDRAManager interface {
	ResourceClaims() ResourceClaimTracker
	ResourceSlices() ResourceSliceLister
	DeviceClasses() DeviceClassLister
<<<<<<< HEAD
	DeviceClassResolver() DeviceClassResolver
=======
}

// CSIManager can be used to obtain CSINode objects, and track changes to CSINode objects in-memory.
// The plugin's default implementation obtains the objects from the API. A different implementation can be
// plugged into the framework in order to simulate the state of CSINode objects. For example, Cluster Autoscaler
// can use this to provide the correct CSINode object state to the CSINode plugin when simulating scheduling changes in-memory.
type CSIManager interface {
	CSINodes() CSINodeLister
>>>>>>> c77a39c0
}<|MERGE_RESOLUTION|>--- conflicted
+++ resolved
@@ -133,9 +133,7 @@
 	ResourceClaims() ResourceClaimTracker
 	ResourceSlices() ResourceSliceLister
 	DeviceClasses() DeviceClassLister
-<<<<<<< HEAD
 	DeviceClassResolver() DeviceClassResolver
-=======
 }
 
 // CSIManager can be used to obtain CSINode objects, and track changes to CSINode objects in-memory.
@@ -144,5 +142,4 @@
 // can use this to provide the correct CSINode object state to the CSINode plugin when simulating scheduling changes in-memory.
 type CSIManager interface {
 	CSINodes() CSINodeLister
->>>>>>> c77a39c0
 }